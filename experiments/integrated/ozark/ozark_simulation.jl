<<<<<<< HEAD
t0 = FT(120 * 3600 * 24)# start mid year
N_days = 120
=======
t0 = FT(95 * 3600 * 24)# start mid year
N_days = 200
>>>>>>> 1361bf9a
tf = t0 + FT(3600 * 24 * N_days)
dt = FT(60)
n = 60
saveat = Array(t0:(n * dt):tf)
timestepper = CTS.RK4()
# Set up timestepper
ode_algo = CTS.ExplicitAlgorithm(timestepper)<|MERGE_RESOLUTION|>--- conflicted
+++ resolved
@@ -1,10 +1,5 @@
-<<<<<<< HEAD
-t0 = FT(120 * 3600 * 24)# start mid year
-N_days = 120
-=======
 t0 = FT(95 * 3600 * 24)# start mid year
-N_days = 200
->>>>>>> 1361bf9a
+N_days = 160
 tf = t0 + FT(3600 * 24 * N_days)
 dt = FT(60)
 n = 60
