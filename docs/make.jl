--- conflicted
+++ resolved
@@ -67,11 +67,8 @@
     "APIs" => apis,
     "Contribution guide" => "Contributing.md",
     "Tutorials" => tutorials,
-<<<<<<< HEAD
     "DynamicDocs" => dynamicdocs,
-=======
     "Repository structure" => "folderstructure.md",
->>>>>>> 0e21bb90
 ]
 
 
